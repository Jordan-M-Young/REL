import requests

IP_ADDRESS = "http://127.0.0.1"
PORT = "1235"
text_doc = "If you're going to try, go all the way - Charles Bukowski. Hello my name is Michael Jackson innit."

# Example EL.
<<<<<<< HEAD
document = {"text": text_doc, "spans": []}
=======
document = {
    "text": text_doc,
}
>>>>>>> 9bf5c854

# Example ED.
document = {"text": text_doc, "spans": [(41, 16)]}

API_result = requests.post("{}:{}".format(IP_ADDRESS, PORT), json=document).json()
print(API_result)<|MERGE_RESOLUTION|>--- conflicted
+++ resolved
@@ -5,13 +5,9 @@
 text_doc = "If you're going to try, go all the way - Charles Bukowski. Hello my name is Michael Jackson innit."
 
 # Example EL.
-<<<<<<< HEAD
-document = {"text": text_doc, "spans": []}
-=======
 document = {
     "text": text_doc,
 }
->>>>>>> 9bf5c854
 
 # Example ED.
 document = {"text": text_doc, "spans": [(41, 16)]}
